from dbt.logger import initialize_logger, GLOBAL_LOGGER as logger, \
    initialized as logger_initialized

import argparse
import os.path
import sys
import traceback

import dbt.version
import dbt.flags as flags
import dbt.task.run as run_task
import dbt.task.compile as compile_task
import dbt.task.debug as debug_task
import dbt.task.clean as clean_task
import dbt.task.deps as deps_task
import dbt.task.init as init_task
import dbt.task.seed as seed_task
import dbt.task.test as test_task
import dbt.task.archive as archive_task
import dbt.task.generate as generate_task
import dbt.task.serve as serve_task

import dbt.tracking
import dbt.ui.printer
import dbt.compat
import dbt.deprecations
import dbt.profiler

from dbt.utils import ExitCodes
from dbt.config import Project, RuntimeConfig, DbtProjectError, \
    DbtProfileError, PROFILES_DIR, read_config, \
    send_anonymous_usage_stats, colorize_output, read_profiles
from dbt.exceptions import DbtProfileError, DbtProfileError, RuntimeException


PROFILES_HELP_MESSAGE = """
For more information on configuring profiles, please consult the dbt docs:

https://docs.getdbt.com/docs/configure-your-profile
"""


class DBTVersion(argparse.Action):
    """This is very very similar to the builtin argparse._Version action,
    except it just calls dbt.version.get_version_information().
    """
    def __init__(self,
                 option_strings,
                 version=None,
                 dest=argparse.SUPPRESS,
                 default=argparse.SUPPRESS,
                 help="show program's version number and exit"):
        super(DBTVersion, self).__init__(
            option_strings=option_strings,
            dest=dest,
            default=default,
            nargs=0,
            help=help)

    def __call__(self, parser, namespace, values, option_string=None):
        formatter = parser._get_formatter()
        formatter.add_text(dbt.version.get_version_information())
        parser.exit(message=formatter.format_help())


class DBTArgumentParser(argparse.ArgumentParser):
    def __init__(self, *args, **kwargs):
        super(DBTArgumentParser, self).__init__(*args, **kwargs)
        self.register('action', 'dbtversion', DBTVersion)


def main(args=None):
    if args is None:
        args = sys.argv[1:]

    try:
        results, succeeded = handle_and_check(args)
        if succeeded:
            exit_code = ExitCodes.Success
        else:
            exit_code = ExitCodes.ModelError

    except KeyboardInterrupt as e:
        logger.info("ctrl-c")
        exit_code = ExitCodes.UnhandledError

    # This can be thrown by eg. argparse
    except SystemExit as e:
        exit_code = e.code

    except BaseException as e:
        logger.info("Encountered an error:")
        logger.info(str(e))

        if logger_initialized:
            logger.debug(traceback.format_exc())
        elif not isinstance(e, RuntimeException):
            # if it did not come from dbt proper and the logger is not
            # initialized (so there's no safe path to log to), log the stack
            # trace at error level.
            logger.error(traceback.format_exc())
        exit_code = ExitCodes.UnhandledError

    sys.exit(exit_code)


# here for backwards compatibility
def handle(args):
    res, success = handle_and_check(args)
    return res


def handle_and_check(args):
    parsed = parse_args(args)
<<<<<<< HEAD

    profiler_enabled = False
=======
    # this needs to happen after args are parsed so we can determine the
    # correct profiles.yml file
    profile_config = read_config(parsed.profiles_dir)
    if not send_anonymous_usage_stats(profile_config):
        dbt.tracking.do_not_track()
    else:
        dbt.tracking.initialize_tracking()
>>>>>>> 37a888de

    if parsed.record_timing_info:
        profiler_enabled = True

    with dbt.profiler.profiler(
        enable=profiler_enabled,
        outfile=parsed.record_timing_info
    ):
        # this needs to happen after args are parsed so we can determine the
        # correct profiles.yml file
        profile_config = read_config(parsed.profiles_dir)
        if not send_anonymous_usage_stats(profile_config):
            dbt.tracking.do_not_track()
        else:
            dbt.tracking.initialize_tracking()

        if colorize_output(profile_config):
            dbt.ui.printer.use_colors()

        try:
            task, res = run_from_args(parsed)
        finally:
            dbt.tracking.flush()

        success = task.interpret_results(res)

        return res, success


def get_nearest_project_dir():
    root_path = os.path.abspath(os.sep)
    cwd = os.getcwd()

    while cwd != root_path:
        project_file = os.path.join(cwd, "dbt_project.yml")
        if os.path.exists(project_file):
            return cwd
        cwd = os.path.dirname(cwd)

    return None


def run_from_args(parsed):
    task = None
    cfg = None

    if parsed.which == 'init':
        # bypass looking for a project file if we're running `dbt init`
        task = parsed.cls(args=parsed)
    else:
        nearest_project_dir = get_nearest_project_dir()
        if nearest_project_dir is None:
            raise RuntimeException(
                "fatal: Not a dbt project (or any of the parent directories). "
                "Missing dbt_project.yml file"
            )

        os.chdir(nearest_project_dir)

        res = invoke_dbt(parsed)
        if res is None:
            raise RuntimeException("Could not run dbt")
        else:
            task, cfg = res

    log_path = None

    if cfg is not None:
        log_path = cfg.log_path

    initialize_logger(parsed.debug, log_path)
    logger.debug("Tracking: {}".format(dbt.tracking.active_user.state()))

    dbt.tracking.track_invocation_start(config=cfg, args=parsed)

    results = run_from_task(task, cfg, parsed)

    return task, results


def run_from_task(task, cfg, parsed_args):
    result = None
    try:
        result = task.run()
        dbt.tracking.track_invocation_end(
            config=cfg, args=parsed_args, result_type="ok"
        )
    except (dbt.exceptions.NotImplementedException,
            dbt.exceptions.FailedToConnectException) as e:
        logger.info('ERROR: {}'.format(e))
        dbt.tracking.track_invocation_end(
            config=cfg, args=parsed_args, result_type="error"
        )
    except Exception as e:
        dbt.tracking.track_invocation_end(
            config=cfg, args=parsed_args, result_type="error"
        )
        raise

    return result


def invoke_dbt(parsed):
    task = None
    cfg = None

    try:
        if parsed.which in {'deps', 'clean'}:
            # deps doesn't need a profile, so don't require one.
            cfg = Project.from_current_directory(getattr(parsed, 'vars', '{}'))
        elif parsed.which != 'debug':
            # for debug, we will attempt to load the various configurations as
            # part of the task, so just leave cfg=None.
            cfg = RuntimeConfig.from_args(parsed)
    except DbtProjectError as e:
        logger.info("Encountered an error while reading the project:")
        logger.info(dbt.compat.to_string(e))

        dbt.tracking.track_invalid_invocation(
            config=cfg,
            args=parsed,
            result_type=e.result_type)

        return None
    except DbtProfileError as e:
        logger.info("Encountered an error while reading profiles:")
        logger.info("  ERROR {}".format(str(e)))

        all_profiles = read_profiles(parsed.profiles_dir).keys()

        if len(all_profiles) > 0:
            logger.info("Defined profiles:")
            for profile in all_profiles:
                logger.info(" - {}".format(profile))
        else:
            logger.info("There are no profiles defined in your "
                        "profiles.yml file")

        logger.info(PROFILES_HELP_MESSAGE)

        dbt.tracking.track_invalid_invocation(
            config=cfg,
            args=parsed,
            result_type=e.result_type)

        return None

    flags.NON_DESTRUCTIVE = getattr(parsed, 'non_destructive', False)
    flags.LOG_CACHE_EVENTS = getattr(parsed, 'log_cache_events', False)
    flags.USE_CACHE = getattr(parsed, 'use_cache', True)

    arg_drop_existing = getattr(parsed, 'drop_existing', False)
    arg_full_refresh = getattr(parsed, 'full_refresh', False)

    if arg_drop_existing:
        dbt.deprecations.warn('drop-existing')
        flags.FULL_REFRESH = True
    elif arg_full_refresh:
        flags.FULL_REFRESH = True

    logger.debug("running dbt with arguments %s", parsed)

    task = parsed.cls(args=parsed, config=cfg)

    return task, cfg


def parse_args(args):
    p = DBTArgumentParser(
        prog='dbt: data build tool',
        formatter_class=argparse.RawTextHelpFormatter,
        description="An ELT tool for managing your SQL "
        "transformations and data models."
        "\nFor more documentation on these commands, visit: "
        "docs.getdbt.com",
        epilog="Specify one of these sub-commands and you can "
        "find more help from there.")

    p.add_argument(
        '--version',
        action='dbtversion',
        help="Show version information")

    p.add_argument(
        '-r',
        '--record-timing-info',
        default=None,
        type=str,
        help="""
        When this option is passed, dbt will output low-level timing
        stats to the specified file. Example:
        `--record-timing-info output.profile`
        """
    )

    p.add_argument(
        '-d',
        '--debug',
        action='store_true',
        help='''Display debug logging during dbt execution. Useful for
        debugging and making bug reports.''')

    p.add_argument(
        '-S',
        '--strict',
        action='store_true',
        help='''Run schema validations at runtime. This will surface
        bugs in dbt, but may incur a performance penalty.''')

    subs = p.add_subparsers(title="Available sub-commands")

    base_subparser = argparse.ArgumentParser(add_help=False)

    base_subparser.add_argument(
        '--profiles-dir',
        default=PROFILES_DIR,
        type=str,
        help="""
        Which directory to look in for the profiles.yml file. Default = {}
        """.format(PROFILES_DIR)
    )

    base_subparser.add_argument(
        '--profile',
        required=False,
        type=str,
        help="""
        Which profile to load. Overrides setting in dbt_project.yml.
        """
    )

    base_subparser.add_argument(
        '--target',
        default=None,
        type=str,
        help='Which target to load for the given profile'
    )

    base_subparser.add_argument(
        '--vars',
        type=str,
        default='{}',
        help="""
            Supply variables to the project. This argument overrides
            variables defined in your dbt_project.yml file. This argument
            should be a YAML string, eg. '{my_variable: my_value}'"""
    )

    # if set, log all cache events. This is extremely verbose!
    base_subparser.add_argument(
        '--log-cache-events',
        action='store_true',
        help=argparse.SUPPRESS,
    )

    base_subparser.add_argument(
        '--bypass-cache',
        action='store_false',
        dest='use_cache',
        help='If set, bypass the adapter-level cache of database state',
    )

    sub = subs.add_parser(
            'init',
            parents=[base_subparser],
            help="Initialize a new DBT project.")
    sub.add_argument('project_name', type=str, help='Name of the new project')
    sub.set_defaults(cls=init_task.InitTask, which='init')

    sub = subs.add_parser(
        'clean',
        parents=[base_subparser],
        help="Delete all folders in the clean-targets list"
        "\n(usually the dbt_modules and target directories.)")
    sub.set_defaults(cls=clean_task.CleanTask, which='clean')

    sub = subs.add_parser(
        'debug',
        parents=[base_subparser],
        help="Show some helpful information about dbt for debugging."
        "\nNot to be confused with the --debug option which increases "
        "verbosity.")
    sub.add_argument(
        '--config-dir',
        action='store_true',
        help="""
        If specified, DBT will show path information for this project
        """
    )
    sub.set_defaults(cls=debug_task.DebugTask, which='debug')

    sub = subs.add_parser(
        'deps',
        parents=[base_subparser],
        help="Pull the most recent version of the dependencies "
        "listed in packages.yml")
    sub.set_defaults(cls=deps_task.DepsTask, which='deps')

    sub = subs.add_parser(
        'archive',
        parents=[base_subparser],
        help="Record changes to a mutable table over time."
             "\nMust be configured in your dbt_project.yml.")
    sub.add_argument(
        '--threads',
        type=int,
        required=False,
        help="""
        Specify number of threads to use while archiving tables. Overrides
        settings in profiles.yml.
        """
    )
    sub.set_defaults(cls=archive_task.ArchiveTask, which='archive')

    run_sub = subs.add_parser(
        'run',
        parents=[base_subparser],
        help="Compile SQL and execute against the current "
        "target database.")
    run_sub.set_defaults(cls=run_task.RunTask, which='run')

    compile_sub = subs.add_parser(
        'compile',
        parents=[base_subparser],
        help="Generates executable SQL from source model, test, and"
        "analysis files. \nCompiled SQL files are written to the target/"
        "directory.")
    compile_sub.set_defaults(cls=compile_task.CompileTask, which='compile')

    docs_sub = subs.add_parser(
        'docs',
        parents=[base_subparser],
        help="Generate or serve the documentation "
        "website for your project.")
    docs_subs = docs_sub.add_subparsers()
    # it might look like docs_sub is the correct parents entry, but that
    # will cause weird errors about 'conflicting option strings'.
    generate_sub = docs_subs.add_parser('generate', parents=[base_subparser])
    generate_sub.set_defaults(cls=generate_task.GenerateTask,
                              which='generate')
    generate_sub.add_argument(
        '--no-compile',
        action='store_false',
        dest='compile',
        help='Do not run "dbt compile" as part of docs generation'
    )

    for sub in [run_sub, compile_sub, generate_sub]:
        sub.add_argument(
            '--models',
            required=False,
            nargs='+',
            help="""
            Specify the models to include.
            """
        )
        sub.add_argument(
            '--exclude',
            required=False,
            nargs='+',
            help="""
            Specify the models to exclude.
            """
        )
        sub.add_argument(
            '--threads',
            type=int,
            required=False,
            help="""
            Specify number of threads to use while executing models. Overrides
            settings in profiles.yml.
            """
        )
        sub.add_argument(
            '--non-destructive',
            action='store_true',
            help="""
            If specified, DBT will not drop views. Tables will be truncated
            instead of dropped.
            """
        )
        sub.add_argument(
            '--full-refresh',
            action='store_true',
            help="""
            If specified, DBT will drop incremental models and
            fully-recalculate the incremental table from the model definition.
            """)

    seed_sub = subs.add_parser(
        'seed',
        parents=[base_subparser],
        help="Load data from csv files into your data warehouse.")
    seed_sub.add_argument(
        '--drop-existing',
        action='store_true',
        help='(DEPRECATED) Use --full-refresh instead.'
    )
    seed_sub.add_argument(
        '--full-refresh',
        action='store_true',
        help='Drop existing seed tables and recreate them'
    )
    seed_sub.add_argument(
        '--show',
        action='store_true',
        help='Show a sample of the loaded data in the terminal'
    )
    seed_sub.set_defaults(cls=seed_task.SeedTask, which='seed')

    serve_sub = docs_subs.add_parser('serve', parents=[base_subparser])
    serve_sub.add_argument(
        '--port',
        default=8080,
        type=int,
        help='Specify the port number for the docs server.'
    )
    serve_sub.set_defaults(cls=serve_task.ServeTask,
                           which='serve')

    sub = subs.add_parser(
        'test',
        parents=[base_subparser],
        help="Runs tests on data in deployed models."
        "Run this after `dbt run`")
    sub.add_argument(
        '--data',
        action='store_true',
        help='Run data tests defined in "tests" directory.'
    )
    sub.add_argument(
        '--schema',
        action='store_true',
        help='Run constraint validations from schema.yml files'
    )
    sub.add_argument(
        '--threads',
        type=int,
        required=False,
        help="""
        Specify number of threads to use while executing tests. Overrides
        settings in profiles.yml
        """
    )
    sub.add_argument(
        '--models',
        required=False,
        nargs='+',
        help="""
        Specify the models to test.
        """
    )
    sub.add_argument(
        '--exclude',
        required=False,
        nargs='+',
        help="""
        Specify the models to exclude from testing.
        """
    )

    sub.set_defaults(cls=test_task.TestTask, which='test')

    if len(args) == 0:
        p.print_help()
        sys.exit(1)

    parsed = p.parse_args(args)

    if not hasattr(parsed, 'which'):
        # the user did not provide a valid subcommand. trigger the help message
        # and exit with a error
        p.print_help()
        p.exit(1)

    return parsed<|MERGE_RESOLUTION|>--- conflicted
+++ resolved
@@ -112,18 +112,7 @@
 
 def handle_and_check(args):
     parsed = parse_args(args)
-<<<<<<< HEAD
-
     profiler_enabled = False
-=======
-    # this needs to happen after args are parsed so we can determine the
-    # correct profiles.yml file
-    profile_config = read_config(parsed.profiles_dir)
-    if not send_anonymous_usage_stats(profile_config):
-        dbt.tracking.do_not_track()
-    else:
-        dbt.tracking.initialize_tracking()
->>>>>>> 37a888de
 
     if parsed.record_timing_info:
         profiler_enabled = True
