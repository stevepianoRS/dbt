from __future__ import unicode_literals
import itertools
import os
import re
import hashlib

import dbt.exceptions
import dbt.flags
import dbt.utils

import dbt.clients.yaml_helper
import dbt.context.parser
import dbt.contracts.project

from dbt.clients.jinja import get_rendered
from dbt.node_types import NodeType
from dbt.compat import basestring, to_string, to_native_string
from dbt.logger import GLOBAL_LOGGER as logger
from dbt.utils import get_pseudo_test_path
from dbt.contracts.graph.unparsed import UnparsedNode, UnparsedNodeUpdate, \
    UnparsedSourceDefinition
from dbt.contracts.graph.parsed import ParsedNodePatch, ParsedSourceDefinition
from dbt.parser.base import MacrosKnownParser
from dbt.config.renderer import ConfigRenderer


def get_nice_schema_test_name(test_type, test_name, args):
    flat_args = []
    for arg_name in sorted(args):
        arg_val = args[arg_name]

        if isinstance(arg_val, dict):
            parts = arg_val.values()
        elif isinstance(arg_val, (list, tuple)):
            parts = arg_val
        else:
            parts = [arg_val]

        flat_args.extend([str(part) for part in parts])

    clean_flat_args = [re.sub('[^0-9a-zA-Z_]+', '_', arg) for arg in flat_args]
    unique = "__".join(clean_flat_args)

    cutoff = 32
    if len(unique) <= cutoff:
        label = unique
    else:
        label = hashlib.md5(unique.encode('utf-8')).hexdigest()

    filename = '{}_{}_{}'.format(test_type, test_name, label)
    name = '{}_{}_{}'.format(test_type, test_name, unique)

    return filename, name


def as_kwarg(key, value):
    test_value = to_string(value)
    is_function = re.match(r'^\s*(env_var|ref|var|source|doc)\s*\(.+\)\s*$',
                           test_value)

    # if the value is a function, don't wrap it in quotes!
    if is_function:
        formatted_value = value
    else:
        formatted_value = value.__repr__()

    return "{key}={value}".format(key=key, value=formatted_value)


def build_test_raw_sql(test_namespace, model, test_type, test_args):
    """Build the raw SQL from a test definition.

    :param test_namespace: The test's namespace, if one exists
    :param model: The model under test
    :param test_type: The type of the test (unique_id, etc)
    :param test_args: The arguments passed to the test as a list of `key=value`
        strings
    :return: A string of raw sql for the test node.
    """
    # sort the dict so the keys are rendered deterministically (for tests)
    kwargs = [as_kwarg(key, test_args[key]) for key in sorted(test_args)]

    if test_namespace is None:
        macro_name = "test_{}".format(test_type)
    else:
        macro_name = "{}.test_{}".format(test_namespace, test_type)

    raw_sql = "{{{{ {macro}(model=ref('{model}'), {kwargs}) }}}}".format(
        **{
            'model': model['name'],
            'macro': macro_name,
            'kwargs': ", ".join(kwargs)
        }
    )
    return raw_sql


def build_source_test_raw_sql(test_namespace, source, table, test_type,
                              test_args):
    """Build the raw SQL from a source test definition.

    :param test_namespace: The test's namespace, if one exists
    :param source: The source under test.
    :param table: The table under test
    :param test_type: The type of the test (unique_id, etc)
    :param test_args: The arguments passed to the test as a list of `key=value`
        strings
    :return: A string of raw sql for the test node.
    """
    # sort the dict so the keys are rendered deterministically (for tests)
    kwargs = [as_kwarg(key, test_args[key]) for key in sorted(test_args)]

    if test_namespace is None:
        macro_name = "test_{}".format(test_type)
    else:
        macro_name = "{}.test_{}".format(test_namespace, test_type)

    raw_sql = (
        "{{{{ {macro}(model=source('{source}', '{table}'), {kwargs}) }}}}"
        .format(
            source=source['name'],
            table=table['name'],
            macro=macro_name,
            kwargs=", ".join(kwargs))
    )
    return raw_sql


def calculate_test_namespace(test_type, package_name):
    test_namespace = None
    split = test_type.split('.')
    if len(split) > 1:
        test_type = split[1]
        package_name = split[0]
        test_namespace = package_name

    return test_namespace, test_type, package_name


def _build_test_args(test, name):
    if isinstance(test, basestring):
        test_name = test
        test_args = {}
    elif isinstance(test, dict):
        test = list(test.items())
        if len(test) != 1:
            dbt.exceptions.raise_compiler_error(
                'test definition dictionary must have exactly one key, got'
                ' {} instead ({} keys)'.format(test, len(test))
            )
        test_name, test_args = test[0]
    else:
        dbt.exceptions.raise_compiler_error(
            'test must be dict or str, got {} (value {})'.format(
                type(test), test
            )
        )
    if not isinstance(test_args, dict):
        dbt.exceptions.raise_compiler_error(
            'test arguments must be dict, got {} (value {})'.format(
                type(test_args), test_args
            )
        )
    if not isinstance(test_name, basestring):
        dbt.exceptions.raise_compiler_error(
            'test name must be a str, got {} (value {})'.format(
                type(test_name), test_name
            )
        )
    if name is not None:
        test_args['column_name'] = name
    return test_name, test_args


def warn_or_raise(msg, value):
    if dbt.flags.STRICT_MODE:
        dbt.exceptions.raise_compiler_error(msg, value)
    dbt.utils.compiler_warning(value, msg)


def warn_invalid(filepath, key, value, explain):
    msg = (
        "Invalid test config given in {} @ {}: {} {}"
    ).format(filepath, key, value, explain)
<<<<<<< HEAD
    warn_or_raise(msg, value)
=======
    dbt.exceptions.warn_or_error(msg, value,
                                 log_fmt='Compilation warning: {}\n')
>>>>>>> fe866156


def _filter_validate(filepath, location, values, validate):
    """Generator for validate() results called against all given values. On
    errors, fields are warned about and ignored, unless strict mode is set in
    which case a compiler error is raised.
    """
    for value in values:
        if not isinstance(value, dict):
            warn_invalid(filepath, location, value, '(expected a dict)')
            continue
        try:
            yield validate(**value)
        except dbt.exceptions.JSONValidationException as exc:
            # we don't want to fail the full run, but we do want to fail
            # parsing this file
            warn_invalid(filepath, location, value, '- '+exc.msg)
            continue


class ParserRef(object):
    """A helper object to hold parse-time references."""
    def __init__(self):
        self.column_info = {}
        self.docrefs = []

    def add(self, column_name, description):
        self.column_info[column_name] = {
            'name': column_name,
            'description': description,
        }


class SchemaBaseTestParser(MacrosKnownParser):
    def _parse_column(self, target, column, package_name, root_dir, path,
                      refs):
        # this should yield ParsedNodes where resource_type == NodeType.Test
        column_name = column['name']
        description = column.get('description', '')

        refs.add(column_name, description)
        context = {
            'doc': dbt.context.parser.docs(target, refs.docrefs, column_name)
        }
        get_rendered(description, context)

        for test in column.get('tests', []):
            try:
                yield self.build_test_node(
                    target, package_name, test, root_dir,
                    path, column_name
                )
            except dbt.exceptions.CompilationException as exc:
                warn_or_raise('in {}: {}'.format(path, exc.msg), None)
                continue

    def _build_raw_sql(self, test_namespace, target, test_type, test_args):
        raise NotImplementedError

    def _generate_test_name(self, target, test_type, test_args):
        """Returns a hashed_name, full_name pair."""
        raise NotImplementedError

    def build_test_node(self, test_target, package_name, test, root_dir, path,
                        column_name=None):
        """Build a test node against the given target (a model or a source).

        :param test_target: An unparsed form of the target.
        """
        test_type, test_args = _build_test_args(test, column_name)

        test_namespace, test_type, package_name = calculate_test_namespace(
            test_type, package_name
        )

        source_package = self.all_projects.get(package_name)
        if source_package is None:
            desc = '"{}" test on model "{}"'.format(test_type,
                                                    model_name)
            dbt.exceptions.raise_dep_not_found(None, desc, test_namespace)

        test_path = os.path.basename(path)

        hashed_name, full_name = self._generate_test_name(test_target,
                                                          test_type,
                                                          test_args)

        hashed_path = get_pseudo_test_path(hashed_name, test_path,
                                           'schema_test')

        full_path = get_pseudo_test_path(full_name, test_path, 'schema_test')
        raw_sql = self._build_raw_sql(test_namespace, test_target, test_type,
                                      test_args)
        unparsed = UnparsedNode(
            name=full_name,
            resource_type=NodeType.Test,
            package_name=package_name,
            root_path=root_dir,
            path=hashed_path,
            original_file_path=path,
            raw_sql=raw_sql
        )

        # supply our own fqn which overrides the hashed version from the path
        # TODO: is this necessary even a little bit for tests?
        fqn_override = self.get_fqn(full_path, source_package)

        node_path = self.get_path(NodeType.Test, unparsed.package_name,
                                  unparsed.name)

        return self.parse_node(unparsed,
                               node_path,
                               source_package,
                               tags=['schema'],
                               fqn_extra=None,
                               fqn=fqn_override,
                               column_name=column_name)


class SchemaModelParser(SchemaBaseTestParser):
    def _build_raw_sql(self, test_namespace, target, test_type, test_args):
        return build_test_raw_sql(test_namespace, target, test_type, test_args)

    def _generate_test_name(self, target, test_type, test_args):
        return get_nice_schema_test_name(test_type, target['name'], test_args)

    def parse_models_entry(self, model_dict, path, package_name, root_dir):
        model_name = model_dict['name']
        refs = ParserRef()
        for column in model_dict.get('columns', []):
            column_tests = self._parse_column(model_dict, column, package_name,
                                              root_dir, path, refs)
            for node in column_tests:
                yield 'test', node

        for test in model_dict.get('tests', []):
            try:
                node = self.build_test_node(model_dict, package_name, test,
                                            root_dir, path)
            except dbt.exceptions.CompilationException as exc:
                warn_or_raise('in {}: {}'.format(path, exc.msg), test)
                continue
            yield 'test', node

        context = {'doc': dbt.context.parser.docs(model_dict, refs.docrefs)}
        description = model_dict.get('description', '')
        get_rendered(description, context)

        patch = ParsedNodePatch(
            name=model_name,
            original_file_path=path,
            description=description,
            columns=refs.column_info,
            docrefs=refs.docrefs
        )
        yield 'patch', patch

    def parse_all(self, models, path, package_name, root_dir):
        """Parse all the model dictionaries in models.

        :param List[dict] models: The `models` section of the schema.yml, as a
            list of dicts.
        :param str path: The path to the schema.yml file
        :param str package_name: The name of the current package
        :param str root_dir: The root directory of the search
        """
        filtered = _filter_validate(path, 'models', models, UnparsedNodeUpdate)
        nodes = itertools.chain.from_iterable(
            self.parse_models_entry(model, path, package_name, root_dir)
            for model in filtered
        )
        for node_type, node in nodes:
            yield node_type, node


class SchemaSourceParser(SchemaBaseTestParser):
    def __init__(self, root_project_config, all_projects, macro_manifest):
        super(SchemaSourceParser, self).__init__(
            root_project_config=root_project_config,
            all_projects=all_projects,
            macro_manifest=macro_manifest
        )
        self._renderer = ConfigRenderer(self.root_project_config.cli_vars)

    def _build_raw_sql(self, test_namespace, target, test_type, test_args):
        return build_source_test_raw_sql(test_namespace, target['source'],
                                         target['table'], test_type,
                                         test_args)

    def _generate_test_name(self, target, test_type, test_args):
        return get_nice_schema_test_name(
            'source_'+test_type,
            '{}_{}'.format(target['source']['name'], target['table']['name']),
            test_args
        )

    def get_path(self, *parts):
        return '.'.join(str(s) for s in parts)

    def generate_source_node(self, source, table, path, package_name, root_dir,
                             refs):
        unique_id = self.get_path(NodeType.Source, package_name,
                                  source.name, table.name)

        context = {'doc': dbt.context.parser.docs(source, refs.docrefs)}
        description = table.get('description', '')
        source_description = source.get('description', '')
        get_rendered(description, context)
        get_rendered(source_description, context)

        # we'll fill columns in later.
        freshness = dbt.utils.deep_merge(source.get('freshness', {}),
                                         table.get('freshness', {}))

        loaded_at_field = table.get('loaded_at_field',
                                    source.get('loaded_at_field'))
        default_database = self.root_project_config.credentials.database
        return ParsedSourceDefinition(
            package_name=package_name,
            database=source.get('database', default_database),
            schema=source.get('schema', source.name),
            identifier=table.get('identifier', table.name),
            root_path=root_dir,
            path=path,
            original_file_path=path,
            columns=refs.column_info,
            unique_id=unique_id,
            name=table.name,
            description=description,
            source_name=source.name,
            source_description=source_description,
            loader=source.get('loader', ''),
            docrefs=refs.docrefs,
            loaded_at_field=loaded_at_field,
            freshness=freshness,
            resource_type=NodeType.Source
        )

    def parse_source_table(self, source, table, path, package_name, root_dir):
        refs = ParserRef()
        test_target = {'source': source, 'table': table}
        for column in table.get('columns', []):
            column_tests = self._parse_column(test_target, column,
                                              package_name, root_dir, path,
                                              refs)
            for node in column_tests:
                yield 'test', node

        for test in table.get('tests', []):
            try:
                node = self.build_test_node(test_target, package_name, test,
                                            root_dir, path)
            except dbt.exceptions.CompilationException as exc:
                warn_or_raise('in {}: {}'.format(path, exc.msg), test)
                continue
            yield 'test', node

        node = self.generate_source_node(source, table, path, package_name,
                                         root_dir, refs)
        yield 'source', node

    def parse_source_entry(self, source, path, package_name, root_dir):
        nodes = itertools.chain.from_iterable(
            self.parse_source_table(source, table, path, package_name,
                                    root_dir)
            for table in source.tables
        )
        for node_type, node in nodes:
            yield node_type, node

    def _sources_validate(self, **kwargs):
        kwargs = self._renderer.render_schema_source(kwargs)
        return UnparsedSourceDefinition(**kwargs)

    def parse_all(self, sources, path, package_name, root_dir):
        """Parse all the model dictionaries in sources.

        :param List[dict] sources: The `sources` section of the schema.yml, as
            a list of dicts.
        :param str path: The path to the schema.yml file
        :param str package_name: The name of the current package
        :param str root_dir: The root directory of the search
        """
        filtered = _filter_validate(path, 'sources', sources,
                                    self._sources_validate)
        nodes = itertools.chain.from_iterable(
            self.parse_source_entry(source, path, package_name, root_dir)
            for source in filtered
        )

        for node_type, node in nodes:
            yield node_type, node


class SchemaParser(object):
    def __init__(self, root_project_config, all_projects, macro_manifest):
        self.root_project_config = root_project_config
        self.all_projects = all_projects
        self.macro_manifest = macro_manifest

    @classmethod
    def find_schema_yml(cls, package_name, root_dir, relative_dirs):
        """This is common to both v1 and v2 - look through the relative_dirs
        under root_dir for .yml files yield pairs of filepath and loaded yaml
        contents.
        """
        extension = "[!.#~]*.yml"

        file_matches = dbt.clients.system.find_matching(
            root_dir,
            relative_dirs,
            extension)

        for file_match in file_matches:
            file_contents = dbt.clients.system.load_file_contents(
                file_match.get('absolute_path'), strip=False)
            test_path = file_match.get('relative_path', '')

            original_file_path = os.path.join(file_match.get('searched_path'),
                                              test_path)

            try:
                test_yml = dbt.clients.yaml_helper.load_yaml_text(
                    file_contents
                )
            except dbt.exceptions.ValidationException as e:
                test_yml = None
                logger.info("Error reading {}:{} - Skipping\n{}".format(
                            package_name, test_path, e))

            if test_yml is None:
                continue

            yield original_file_path, test_yml

    def parse_schema(self, path, test_yml, package_name, root_dir):
        model_parser = SchemaModelParser(self.root_project_config,
                                         self.all_projects,
                                         self.macro_manifest)
        source_parser = SchemaSourceParser(self.root_project_config,
                                           self.all_projects,
                                           self.macro_manifest)
        models = test_yml.get('models', [])
        sources = test_yml.get('sources', [])
        return itertools.chain(
            model_parser.parse_all(models, path, package_name, root_dir),
            source_parser.parse_all(sources, path, package_name, root_dir),
        )

    def _parse_format_version(self, path, test_yml):
        if 'version' not in test_yml:
            dbt.exceptions.raise_invalid_schema_yml_version(
                path, 'no version is specified'
            )

        version = test_yml['version']
        # if it's not an integer, the version is malformed, or not
        # set. Either way, only 'version: 2' is supported.
        if not isinstance(version, int):
            dbt.exceptions.raise_invalid_schema_yml_version(
                path, 'the version is not an integer'
            )
        return version

    def load_and_parse(self, package_name, root_dir, relative_dirs):
        if dbt.flags.STRICT_MODE:
            dbt.contracts.project.ProjectList(**self.all_projects)
        new_tests = {}  # test unique ID -> ParsedNode
        node_patches = {}  # model name -> dict
        new_sources = {}  # source unique ID -> ParsedSourceDefinition

        iterator = self.find_schema_yml(package_name, root_dir, relative_dirs)

        for path, test_yml in iterator:
            version = self._parse_format_version(path, test_yml)
            if version != 2:
                dbt.exceptions.raise_invalid_schema_yml_version(
                    path,
                    'version {} is not supported'.format(version)
                )

            results = self.parse_schema(path, test_yml, package_name, root_dir)
            for result_type, node in results:
                if result_type == 'patch':
                    node_patches[node.name] = node
                elif result_type == 'test':
                    new_tests[node.unique_id] = node
                elif result_type == 'source':
                    new_sources[node.unique_id] = node
                else:
                    raise dbt.exceptions.InternalException(
                        'Got invalid result type {} '.format(result_type)
                    )

        return new_tests, node_patches, new_sources<|MERGE_RESOLUTION|>--- conflicted
+++ resolved
@@ -172,22 +172,12 @@
     return test_name, test_args
 
 
-def warn_or_raise(msg, value):
-    if dbt.flags.STRICT_MODE:
-        dbt.exceptions.raise_compiler_error(msg, value)
-    dbt.utils.compiler_warning(value, msg)
-
-
 def warn_invalid(filepath, key, value, explain):
     msg = (
         "Invalid test config given in {} @ {}: {} {}"
     ).format(filepath, key, value, explain)
-<<<<<<< HEAD
-    warn_or_raise(msg, value)
-=======
     dbt.exceptions.warn_or_error(msg, value,
                                  log_fmt='Compilation warning: {}\n')
->>>>>>> fe866156
 
 
 def _filter_validate(filepath, location, values, validate):
@@ -241,7 +231,9 @@
                     path, column_name
                 )
             except dbt.exceptions.CompilationException as exc:
-                warn_or_raise('in {}: {}'.format(path, exc.msg), None)
+                dbt.exceptions.warn_or_error(
+                    'in {}: {}'.format(path, exc.msg), None
+                )
                 continue
 
     def _build_raw_sql(self, test_namespace, target, test_type, test_args):
@@ -328,7 +320,9 @@
                 node = self.build_test_node(model_dict, package_name, test,
                                             root_dir, path)
             except dbt.exceptions.CompilationException as exc:
-                warn_or_raise('in {}: {}'.format(path, exc.msg), test)
+                dbt.exceptions.warn_or_error(
+                    'in {}: {}'.format(path, exc.msg), test
+                )
                 continue
             yield 'test', node
 
@@ -441,7 +435,9 @@
                 node = self.build_test_node(test_target, package_name, test,
                                             root_dir, path)
             except dbt.exceptions.CompilationException as exc:
-                warn_or_raise('in {}: {}'.format(path, exc.msg), test)
+                dbt.exceptions.warn_or_error(
+                    'in {}: {}'.format(path, exc.msg), test
+                )
                 continue
             yield 'test', node
 
